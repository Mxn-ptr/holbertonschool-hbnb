--- conflicted
+++ resolved
@@ -1,12 +1,9 @@
 from app import db
 from .basemodel import BaseModel
-<<<<<<< HEAD
 from app.models.review import Review
 from app.models.amenity import Amenity
 from sqlalchemy.orm import validates
-=======
 from sqlalchemy.orm import relationship
->>>>>>> 08ff802f
 
 class Place(BaseModel):
     __tablename__ = 'places'
@@ -17,7 +14,6 @@
     latitude = db.Column(db.Float, nullable=False)
     longitude = db.Column(db.Float, nullable=False)
     owner_id = db.Column(db.String(36), db.ForeignKey('users.id', ondelete="CASCADE"), nullable=False)
-<<<<<<< HEAD
 
     owner = db.relationship("User", backref="places")
     amenities = db.relationship("Amenity", secondary="place_amenity", backref="places")
@@ -80,18 +76,6 @@
                     session.flush()
                 self.amenities.append(amenity)
 
-=======
-
-    owner = db.relationship("User", backref="places")
-    amenities = db.relationship("Amenity", secondary="place_amenity", backref="places")
-    
-    reviews = db.relationship(
-        "Review",
-        back_populates="place",
-        cascade="all, delete-orphan",
-        primaryjoin="Place.id == Review.place_id"
-    )
->>>>>>> 08ff802f
 
     def to_dict(self):
         """Convert Place object to dictionary."""
