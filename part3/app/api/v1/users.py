from flask_restx import Namespace, Resource, fields
from app.services import facade
from flask_jwt_extended import jwt_required, get_jwt_identity

api = Namespace('users', description='User operations')

# Define the user model for input validation and documentation
user_model = api.model('User', {
    'first_name': fields.String(required=True, description='First name of the user'),
    'last_name': fields.String(required=True, description='Last name of the user'),
    'email': fields.String(required=True, description='Email of the user'),
    'password': fields.String(required=True, description='Password of the user')
})

@api.route('/')
class UserList(Resource):
    @api.expect(user_model, validate=True)
    @api.response(201, 'User successfully created')
    @api.response(400, 'Email already registered')
    @api.response(400, 'Invalid input data')
    @api.response(400, 'Invalid password data')
    def post(self):
        """Register a new user"""
        user_data = api.payload

        if 'password' not in user_data or not user_data['password']:
            return {'error': 'Password is required'}, 400

        existing_user = facade.get_user_by_email(user_data['email'])
        if existing_user:
            return {'error': 'Email already registered'}, 400

        try:
            new_user = facade.create_user(user_data)
            return {'id': new_user.id, 'message': 'User successfully created'}, 201
        except Exception as e:
            return {'error': str(e)}, 400

    @api.response(200, 'List of users retrieved successfully')
    def get(self):
        """Retrieve a list of users"""
        users = facade.get_users()
        return [user.to_dict() for user in users], 200
    
@api.route('/<user_id>')
class UserResource(Resource):
    @api.response(200, 'User details retrieved successfully')
    @api.response(404, 'User not found')
    def get(self, user_id):
        """Get user details by ID"""
        user = facade.get_user(user_id)
        if not user:
            return {'error': 'User not found'}, 404
        return user.to_dict(), 200

    @api.expect(user_model)
    @api.response(200, 'User details updated successfully')
    @api.response(400, 'Invalid input data')
<<<<<<< HEAD
    @jwt_required()
    def put(self, user_id):
        """Update user information"""
        current_user_id = get_jwt_identity()['id']  # Récupère l'ID de l'utilisateur
        if current_user_id != user_id:
            return {'error': 'Unauthorized action'}, 403
        user_data = api.payload        
        if 'email' in user_data or 'password' in user_data:
            return {'error': 'You cannot modify email or password.'}, 400        
        user = facade.get_user(user_id)
        if not user:
            return {'error': 'User not found'}, 404        
        try:
            facade.update_user(user_id, user_data)
            return {'message': 'User details updated successfully'}, 200
        except Exception as e:
            return {'error': str(e)}, 400
=======
    @api.response(403, 'Unauthorized action')
    @api.response(404, 'User not found')
    @jwt_required()
    
    def put(self, user_id):
            """Update user information"""
            current_user_id = get_jwt_identity()        
            if current_user_id != user_id:
                return {'error': 'Unauthorized action'}, 403
            
            user_data = api.payload        
            if 'email' in user_data or 'password' in user_data:
                return {'error': 'You cannot modify email or password.'}, 400        
            user = facade.get_user(user_id)
            if not user:
                return {'error': 'User not found'}, 404        
            try:
                facade.update_user(user_id, user_data)
                return {'message': 'User details updated successfully'}, 200
            except Exception as e:
                return {'error': str(e)}, 400
>>>>>>> 08ff802f
<|MERGE_RESOLUTION|>--- conflicted
+++ resolved
@@ -56,7 +56,6 @@
     @api.expect(user_model)
     @api.response(200, 'User details updated successfully')
     @api.response(400, 'Invalid input data')
-<<<<<<< HEAD
     @jwt_required()
     def put(self, user_id):
         """Update user information"""
@@ -73,27 +72,4 @@
             facade.update_user(user_id, user_data)
             return {'message': 'User details updated successfully'}, 200
         except Exception as e:
-            return {'error': str(e)}, 400
-=======
-    @api.response(403, 'Unauthorized action')
-    @api.response(404, 'User not found')
-    @jwt_required()
-    
-    def put(self, user_id):
-            """Update user information"""
-            current_user_id = get_jwt_identity()        
-            if current_user_id != user_id:
-                return {'error': 'Unauthorized action'}, 403
-            
-            user_data = api.payload        
-            if 'email' in user_data or 'password' in user_data:
-                return {'error': 'You cannot modify email or password.'}, 400        
-            user = facade.get_user(user_id)
-            if not user:
-                return {'error': 'User not found'}, 404        
-            try:
-                facade.update_user(user_id, user_data)
-                return {'message': 'User details updated successfully'}, 200
-            except Exception as e:
-                return {'error': str(e)}, 400
->>>>>>> 08ff802f
+            return {'error': str(e)}, 400